#!/usr/bin/env python

# Copyright 2024 The HuggingFace Inc. team. All rights reserved.
#
# Licensed under the Apache License, Version 2.0 (the "License");
# you may not use this file except in compliance with the License.
# You may obtain a copy of the License at
#
#     http://www.apache.org/licenses/LICENSE-2.0
#
# Unless required by applicable law or agreed to in writing, software
# distributed under the License is distributed on an "AS IS" BASIS,
# WITHOUT WARRANTIES OR CONDITIONS OF ANY KIND, either express or implied.
# See the License for the specific language governing permissions and
# limitations under the License.
"""Evaluate a policy on an environment by running rollouts and computing metrics.

Usage examples:

You want to evaluate a model from the hub (eg: https://huggingface.co/lerobot/diffusion_pusht)
for 10 episodes.

```
python lerobot/scripts/eval.py \
    --policy.path=lerobot/diffusion_pusht \
    --env.type=pusht \
    --eval.batch_size=10 \
    --eval.n_episodes=10 \
    --use_amp=false \
    --device=cuda
```

OR, you want to evaluate a model checkpoint from the LeRobot training script for 10 episodes.
```
python lerobot/scripts/eval.py \
    --policy.path=outputs/train/diffusion_pusht/checkpoints/005000/pretrained_model \
    --env.type=pusht \
    --eval.batch_size=10 \
    --eval.n_episodes=10 \
    --use_amp=false \
    --device=cuda
```

Note that in both examples, the repo/folder should contain at least `config.json` and `model.safetensors` files.

You can learn about the CLI options for this script in the `EvalPipelineConfig` in lerobot/configs/eval.py
"""

import json
import logging
import threading
import time
from contextlib import nullcontext
from copy import deepcopy
from dataclasses import asdict
from pathlib import Path
from pprint import pformat
from typing import Callable

import einops
import gymnasium as gym
import numpy as np
import torch
from termcolor import colored
from torch import Tensor, nn
from tqdm import trange

from lerobot.common.envs.factory import make_env
from lerobot.common.envs.utils import add_envs_task, check_env_attributes_and_types, preprocess_observation
from lerobot.common.policies.factory import make_policy
from lerobot.common.policies.pretrained import PreTrainedPolicy
from lerobot.common.policies.utils import get_device_from_parameters
from lerobot.common.utils.io_utils import write_video
from lerobot.common.utils.random_utils import set_seed
from lerobot.common.utils.utils import (
    get_safe_torch_device,
    init_logging,
    inside_slurm,
)
from lerobot.configs import parser
from lerobot.configs.eval import EvalPipelineConfig


def rollout(
    env: gym.vector.VectorEnv,
    policy: PreTrainedPolicy,
    seeds: list[int] | None = None,
    return_observations: bool = False,
    render_callback: Callable[[gym.vector.VectorEnv], None] | None = None,
) -> dict:
    """Run a batched policy rollout once through a batch of environments.

    Note that all environments in the batch are run until the last environment is done. This means some
    data will probably need to be discarded (for environments that aren't the first one to be done).

    The return dictionary contains:
        (optional) "observation": A a dictionary of (batch, sequence + 1, *) tensors mapped to observation
            keys. NOTE the that this has an extra sequence element relative to the other keys in the
            dictionary. This is because an extra observation is included for after the environment is
            terminated or truncated.
        "action": A (batch, sequence, action_dim) tensor of actions applied based on the observations (not
            including the last observations).
        "reward": A (batch, sequence) tensor of rewards received for applying the actions.
        "success": A (batch, sequence) tensor of success conditions (the only time this can be True is upon
            environment termination/truncation).
        "done": A (batch, sequence) tensor of **cumulative** done conditions. For any given batch element,
            the first True is followed by True's all the way till the end. This can be used for masking
            extraneous elements from the sequences above.

    Args:
        env: The batch of environments.
        policy: The policy. Must be a PyTorch nn module.
        seeds: The environments are seeded once at the start of the rollout. If provided, this argument
            specifies the seeds for each of the environments.
        return_observations: Whether to include all observations in the returned rollout data. Observations
            are returned optionally because they typically take more memory to cache. Defaults to False.
        render_callback: Optional rendering callback to be used after the environments are reset, and after
            every step.
    Returns:
        The dictionary described above.
    """
    assert isinstance(policy, nn.Module), "Policy must be a PyTorch nn module."
    device = get_device_from_parameters(policy)

    # Reset the policy and environments.
    policy.reset()
    observation, info = env.reset(seed=seeds)
    if render_callback is not None:
        render_callback(env)

    all_observations = []
    all_actions = []
    all_rewards = []
    all_successes = []
    all_dones = []

    step = 0
    # Keep track of which environments are done.
    done = np.array([False] * env.num_envs)
    max_steps = env.call("_max_episode_steps")[0]
    progbar = trange(
        max_steps,
        desc=f"Running rollout with at most {max_steps} steps",
        disable=inside_slurm(),  # we dont want progress bar when we use slurm, since it clutters the logs
        leave=False,
    )
    check_env_attributes_and_types(env)
    while not np.all(done):
        # Numpy array to tensor and changing dictionary keys to LeRobot policy format.
        observation = preprocess_observation(observation)
        if return_observations:
            all_observations.append(deepcopy(observation))

        observation = {
            key: observation[key].to(device, non_blocking=device.type == "cuda") for key in observation
        }
<<<<<<< HEAD
=======

        # Infer "task" from attributes of environments.
        # TODO: works with SyncVectorEnv but not AsyncVectorEnv
        observation = add_envs_task(env, observation)

>>>>>>> b43ece89
        with torch.inference_mode():
            action = policy.select_action(observation)

        # Convert to CPU / numpy.
        action = action.to("cpu").numpy()
        assert action.ndim == 2, "Action dimensions should be (batch, action_dim)"

        # Apply the next action.
        observation, reward, terminated, truncated, info = env.step(action)
        if render_callback is not None:
            render_callback(env)

        # VectorEnv stores is_success in `info["final_info"][env_index]["is_success"]`. "final_info" isn't
        # available of none of the envs finished.
        if "final_info" in info:
            successes = [info["is_success"] if info is not None else False for info in info["final_info"]]
        else:
            successes = [False] * env.num_envs

        # Keep track of which environments are done so far.
        done = terminated | truncated | done

        all_actions.append(torch.from_numpy(action))
        all_rewards.append(torch.from_numpy(reward))
        all_dones.append(torch.from_numpy(done))
        all_successes.append(torch.tensor(successes))

        step += 1
        running_success_rate = (
            einops.reduce(torch.stack(all_successes, dim=1), "b n -> b", "any").numpy().mean()
        )
        progbar.set_postfix({"running_success_rate": f"{running_success_rate.item() * 100:.1f}%"})
        progbar.update()

    # Track the final observation.
    if return_observations:
        observation = preprocess_observation(observation)
        all_observations.append(deepcopy(observation))

    # Stack the sequence along the first dimension so that we have (batch, sequence, *) tensors.
    ret = {
        "action": torch.stack(all_actions, dim=1),
        "reward": torch.stack(all_rewards, dim=1),
        "success": torch.stack(all_successes, dim=1),
        "done": torch.stack(all_dones, dim=1),
    }
    if return_observations:
        stacked_observations = {}
        for key in all_observations[0]:
            stacked_observations[key] = torch.stack([obs[key] for obs in all_observations], dim=1)
        ret["observation"] = stacked_observations

    if hasattr(policy, "use_original_modules"):
        policy.use_original_modules()

    return ret


def eval_policy(
    env: gym.vector.VectorEnv,
    policy: PreTrainedPolicy,
    n_episodes: int,
    max_episodes_rendered: int = 0,
    videos_dir: Path | None = None,
    return_episode_data: bool = False,
    start_seed: int | None = None,
) -> dict:
    """
    Args:
        env: The batch of environments.
        policy: The policy.
        n_episodes: The number of episodes to evaluate.
        max_episodes_rendered: Maximum number of episodes to render into videos.
        videos_dir: Where to save rendered videos.
        return_episode_data: Whether to return episode data for online training. Incorporates the data into
            the "episodes" key of the returned dictionary.
        start_seed: The first seed to use for the first individual rollout. For all subsequent rollouts the
            seed is incremented by 1. If not provided, the environments are not manually seeded.
    Returns:
        Dictionary with metrics and data regarding the rollouts.
    """
    if max_episodes_rendered > 0 and not videos_dir:
        raise ValueError("If max_episodes_rendered > 0, videos_dir must be provided.")

    if not isinstance(policy, PreTrainedPolicy):
        raise ValueError(
            f"Policy of type 'PreTrainedPolicy' is expected, but type '{type(policy)}' was provided."
        )

    start = time.time()
    policy.eval()

    # Determine how many batched rollouts we need to get n_episodes. Note that if n_episodes is not evenly
    # divisible by env.num_envs we end up discarding some data in the last batch.
    n_batches = n_episodes // env.num_envs + int((n_episodes % env.num_envs) != 0)

    # Keep track of some metrics.
    sum_rewards = []
    max_rewards = []
    all_successes = []
    all_seeds = []
    threads = []  # for video saving threads
    n_episodes_rendered = 0  # for saving the correct number of videos

    # Callback for visualization.
    def render_frame(env: gym.vector.VectorEnv):
        # noqa: B023
        if n_episodes_rendered >= max_episodes_rendered:
            return
        n_to_render_now = min(max_episodes_rendered - n_episodes_rendered, env.num_envs)
        if isinstance(env, gym.vector.SyncVectorEnv):
            ep_frames.append(np.stack([env.envs[i].render() for i in range(n_to_render_now)]))  # noqa: B023
        elif isinstance(env, gym.vector.AsyncVectorEnv):
            # Here we must render all frames and discard any we don't need.
            ep_frames.append(np.stack(env.call("render")[:n_to_render_now]))

    if max_episodes_rendered > 0:
        video_paths: list[str] = []

    if return_episode_data:
        episode_data: dict | None = None

    # we dont want progress bar when we use slurm, since it clutters the logs
    progbar = trange(n_batches, desc="Stepping through eval batches", disable=inside_slurm())
    for batch_ix in progbar:
        # Cache frames for rendering videos. Each item will be (b, h, w, c), and the list indexes the rollout
        # step.
        if max_episodes_rendered > 0:
            ep_frames: list[np.ndarray] = []

        if start_seed is None:
            seeds = None
        else:
            seeds = range(
                start_seed + (batch_ix * env.num_envs), start_seed + ((batch_ix + 1) * env.num_envs)
            )
        rollout_data = rollout(
            env,
            policy,
            seeds=list(seeds) if seeds else None,
            return_observations=return_episode_data,
            render_callback=render_frame if max_episodes_rendered > 0 else None,
        )

        # Figure out where in each rollout sequence the first done condition was encountered (results after
        # this won't be included).
        n_steps = rollout_data["done"].shape[1]
        # Note: this relies on a property of argmax: that it returns the first occurrence as a tiebreaker.
        done_indices = torch.argmax(rollout_data["done"].to(int), dim=1)

        # Make a mask with shape (batch, n_steps) to mask out rollout data after the first done
        # (batch-element-wise). Note the `done_indices + 1` to make sure to keep the data from the done step.
        mask = (torch.arange(n_steps) <= einops.repeat(done_indices + 1, "b -> b s", s=n_steps)).int()
        # Extend metrics.
        batch_sum_rewards = einops.reduce((rollout_data["reward"] * mask), "b n -> b", "sum")
        sum_rewards.extend(batch_sum_rewards.tolist())
        batch_max_rewards = einops.reduce((rollout_data["reward"] * mask), "b n -> b", "max")
        max_rewards.extend(batch_max_rewards.tolist())
        batch_successes = einops.reduce((rollout_data["success"] * mask), "b n -> b", "any")
        all_successes.extend(batch_successes.tolist())
        if seeds:
            all_seeds.extend(seeds)
        else:
            all_seeds.append(None)

        # FIXME: episode_data is either None or it doesn't exist
        if return_episode_data:
            this_episode_data = _compile_episode_data(
                rollout_data,
                done_indices,
                start_episode_index=batch_ix * env.num_envs,
                start_data_index=(0 if episode_data is None else (episode_data["index"][-1].item() + 1)),
                fps=env.unwrapped.metadata["render_fps"],
            )
            if episode_data is None:
                episode_data = this_episode_data
            else:
                # Some sanity checks to make sure we are correctly compiling the data.
                assert episode_data["episode_index"][-1] + 1 == this_episode_data["episode_index"][0]
                assert episode_data["index"][-1] + 1 == this_episode_data["index"][0]
                # Concatenate the episode data.
                episode_data = {k: torch.cat([episode_data[k], this_episode_data[k]]) for k in episode_data}

        # Maybe render video for visualization.
        if max_episodes_rendered > 0 and len(ep_frames) > 0:
            batch_stacked_frames = np.stack(ep_frames, axis=1)  # (b, t, *)
            for stacked_frames, done_index in zip(
                batch_stacked_frames, done_indices.flatten().tolist(), strict=False
            ):
                if n_episodes_rendered >= max_episodes_rendered:
                    break

                videos_dir.mkdir(parents=True, exist_ok=True)
                video_path = videos_dir / f"eval_episode_{n_episodes_rendered}.mp4"
                video_paths.append(str(video_path))
                thread = threading.Thread(
                    target=write_video,
                    args=(
                        str(video_path),
                        stacked_frames[: done_index + 1],  # + 1 to capture the last observation
                        env.unwrapped.metadata["render_fps"],
                    ),
                )
                thread.start()
                threads.append(thread)
                n_episodes_rendered += 1

        progbar.set_postfix(
            {"running_success_rate": f"{np.mean(all_successes[:n_episodes]).item() * 100:.1f}%"}
        )

    # Wait till all video rendering threads are done.
    for thread in threads:
        thread.join()

    # Compile eval info.
    info = {
        "per_episode": [
            {
                "episode_ix": i,
                "sum_reward": sum_reward,
                "max_reward": max_reward,
                "success": success,
                "seed": seed,
            }
            for i, (sum_reward, max_reward, success, seed) in enumerate(
                zip(
                    sum_rewards[:n_episodes],
                    max_rewards[:n_episodes],
                    all_successes[:n_episodes],
                    all_seeds[:n_episodes],
                    strict=True,
                )
            )
        ],
        "aggregated": {
            "avg_sum_reward": float(np.nanmean(sum_rewards[:n_episodes])),
            "avg_max_reward": float(np.nanmean(max_rewards[:n_episodes])),
            "pc_success": float(np.nanmean(all_successes[:n_episodes]) * 100),
            "eval_s": time.time() - start,
            "eval_ep_s": (time.time() - start) / n_episodes,
        },
    }

    if return_episode_data:
        info["episodes"] = episode_data

    if max_episodes_rendered > 0:
        info["video_paths"] = video_paths

    return info


def _compile_episode_data(
    rollout_data: dict, done_indices: Tensor, start_episode_index: int, start_data_index: int, fps: float
) -> dict:
    """Convenience function for `eval_policy(return_episode_data=True)`

    Compiles all the rollout data into a Hugging Face dataset.

    Similar logic is implemented when datasets are pushed to hub (see: `push_to_hub`).
    """
    ep_dicts = []
    total_frames = 0
    for ep_ix in range(rollout_data["action"].shape[0]):
        # + 2 to include the first done frame and the last observation frame.
        num_frames = done_indices[ep_ix].item() + 2
        total_frames += num_frames

        # Here we do `num_frames - 1` as we don't want to include the last observation frame just yet.
        ep_dict = {
            "action": rollout_data["action"][ep_ix, : num_frames - 1],
            "episode_index": torch.tensor([start_episode_index + ep_ix] * (num_frames - 1)),
            "frame_index": torch.arange(0, num_frames - 1, 1),
            "timestamp": torch.arange(0, num_frames - 1, 1) / fps,
            "next.done": rollout_data["done"][ep_ix, : num_frames - 1],
            "next.success": rollout_data["success"][ep_ix, : num_frames - 1],
            "next.reward": rollout_data["reward"][ep_ix, : num_frames - 1].type(torch.float32),
        }

        # For the last observation frame, all other keys will just be copy padded.
        for k in ep_dict:
            ep_dict[k] = torch.cat([ep_dict[k], ep_dict[k][-1:]])

        for key in rollout_data["observation"]:
            ep_dict[key] = rollout_data["observation"][key][ep_ix, :num_frames]

        ep_dicts.append(ep_dict)

    data_dict = {}
    for key in ep_dicts[0]:
        data_dict[key] = torch.cat([x[key] for x in ep_dicts])

    data_dict["index"] = torch.arange(start_data_index, start_data_index + total_frames, 1)

    return data_dict


@parser.wrap()
def eval_main(cfg: EvalPipelineConfig):
    logging.info(pformat(asdict(cfg)))

    # Check device is available
    device = get_safe_torch_device(cfg.policy.device, log=True)

    torch.backends.cudnn.benchmark = True
    torch.backends.cuda.matmul.allow_tf32 = True
    set_seed(cfg.seed)

    logging.info(colored("Output dir:", "yellow", attrs=["bold"]) + f" {cfg.output_dir}")

    logging.info("Making environment.")
    env = make_env(cfg.env, n_envs=cfg.eval.batch_size, use_async_envs=cfg.eval.use_async_envs)

    logging.info("Making policy.")

    policy = make_policy(
        cfg=cfg.policy,
        env_cfg=cfg.env,
    )
    policy.eval()

    with torch.no_grad(), torch.autocast(device_type=device.type) if cfg.policy.use_amp else nullcontext():
        info = eval_policy(
            env,
            policy,
            cfg.eval.n_episodes,
            max_episodes_rendered=10,
            videos_dir=Path(cfg.output_dir) / "videos",
            start_seed=cfg.seed,
        )
    print(info["aggregated"])

    # Save info
    with open(Path(cfg.output_dir) / "eval_info.json", "w") as f:
        json.dump(info, f, indent=2)

    env.close()

    logging.info("End of eval")


if __name__ == "__main__":
    init_logging()
    eval_main()<|MERGE_RESOLUTION|>--- conflicted
+++ resolved
@@ -154,14 +154,12 @@
         observation = {
             key: observation[key].to(device, non_blocking=device.type == "cuda") for key in observation
         }
-<<<<<<< HEAD
-=======
+
 
         # Infer "task" from attributes of environments.
         # TODO: works with SyncVectorEnv but not AsyncVectorEnv
         observation = add_envs_task(env, observation)
 
->>>>>>> b43ece89
         with torch.inference_mode():
             action = policy.select_action(observation)
 
